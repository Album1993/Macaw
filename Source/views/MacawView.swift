import Foundation
import UIKit

///
/// MacawView is a main class used to embed Macaw scene into your Cocoa UI.
/// You could create your own view extended from MacawView with predefined scene.
///
open class MacawView: UIView {

	/// Scene root node
	open var node: Node = Group() {
		willSet {
			nodesMap.remove(node)
		}

		didSet {
			nodesMap.add(node, view: self)
			self.renderer?.dispose()
			if let cache = animationCache {
				self.renderer = RenderUtils.createNodeRenderer(node, context: context, animationCache: cache)
			}

			if let _ = superview {
				animationProducer.addStoredAnimations(node)
			}
		}
	}

	override open var frame: CGRect {
		didSet {
			super.frame = frame

			frameSetFirstTime = true

			guard let _ = superview else {
				return
			}

			animationProducer.addStoredAnimations(node)
		}
	}

	override open func didMoveToSuperview() {
		super.didMoveToSuperview()

		if !frameSetFirstTime {
			return

		}

		animationProducer.addStoredAnimations(node)
	}

<<<<<<< HEAD
	private var touched: Node? = nil
=======
	fileprivate var selectedShape: Shape? = nil
>>>>>>> a8aff1f2

	var context: RenderContext!
	var renderer: NodeRenderer?

	var toRender = true
	var frameSetFirstTime = false

	internal var animationCache: AnimationCache?

	public init?(node: Node, coder aDecoder: NSCoder) {

		super.init(coder: aDecoder)

		self.context = RenderContext(view: self)
		self.node = node
		self.animationCache = AnimationCache(sceneLayer: self.layer)

		nodesMap.add(node, view: self)
		if let cache = self.animationCache {
			self.renderer = RenderUtils.createNodeRenderer(node, context: context, animationCache: cache)
		}

		let panRecognizer = UIPanGestureRecognizer(target: self, action: #selector(MacawView.handlePan))
		let rotationRecognizer = UIRotationGestureRecognizer(target: self, action: #selector(MacawView.handleRotation))
		let pinchRecognizer = UIPinchGestureRecognizer(target: self, action: #selector(MacawView.handlePinch))
		self.addGestureRecognizer(panRecognizer)
		self.addGestureRecognizer(rotationRecognizer)
		self.addGestureRecognizer(pinchRecognizer)
	}

	public convenience required init?(coder aDecoder: NSCoder) {
		self.init(node: Group(), coder: aDecoder)
	}

	override open func draw(_ rect: CGRect) {
		self.context.cgContext = UIGraphicsGetCurrentContext()
<<<<<<< HEAD
		renderer?.render(false, opacity: node.opacity)
	}

	public override func touchesBegan(touches: Set<UITouch>, withEvent event: UIEvent?) {
		self.touched = nil
        for touch in touches {
            let location = touch.locationInView(self)
            self.touched = renderer!.findNodeAt(location)
            if let node = self.touched {
                let inverted = renderer!.node().place.invert()!
                let loc = CGPointApplyAffineTransform(location, RenderUtils.mapTransform(inverted))
                node.onTap.onNext(TapEvent(location: Point(x: Double(loc.x), y: Double(loc.y))))
            }
		}
	}

	func handlePan(recognizer: UIPanGestureRecognizer) {
		var translation = recognizer.translationInView(self)
		recognizer.setTranslation(CGPointZero, inView: self)
		if let node = self.touched {
=======

		self.context.cgContext!.saveGState()
		self.context.cgContext!.concatenate(RenderUtils.mapTransform(node.place))
		renderer?.render(false, opacity: node.opacity)
		self.context.cgContext!.restoreGState()
	}

	open override func touchesBegan(_ touches: Set<UITouch>, with event: UIEvent?) {
		self.selectedShape = nil
		if let inverted = node.place.invert() {
			for touch in touches {
				let location = touch.location(in: self)
				let translatedLocation = location.applying(RenderUtils.mapTransform(inverted))
				let offsetLocation = CGPoint(x: translatedLocation.x, y: translatedLocation.y)
				self.context.cgContext!.saveGState()
				self.context.cgContext!.concatenate(RenderUtils.mapTransform(node.place))
				let shapes = renderer?.detectTouches(offsetLocation)
				self.context.cgContext!.restoreGState()
				self.selectedShape = shapes?.first
				if let shape = self.selectedShape {
					shape.onTap.onNext(TapEvent(location: Point(x: Double(offsetLocation.x), y: Double(offsetLocation.y))))
				}

			}
		}
	}

	func handlePan(_ recognizer: UIPanGestureRecognizer) {
		let translation = recognizer.translation(in: self)
		recognizer.setTranslation(CGPoint.zero, in: self)
		if let shape = self.selectedShape {
>>>>>>> a8aff1f2
			// get the rotation and scale of the shape and apply to the translation
			let transform = node.place
			let rotation = -CGFloat(atan2f(Float(transform.m12), Float(transform.m11)))
			let scale = CGFloat(sqrt(transform.m11 * transform.m11 + transform.m21 * transform.m21))
<<<<<<< HEAD
			var translatedLocation = CGPointApplyAffineTransform(translation, CGAffineTransformMakeRotation(rotation))
			node.onPan.onNext(PanEvent(dx: Double(translatedLocation.x / scale), dy: Double(translatedLocation.y / scale)))
=======
			let translatedLocation = translation.applying(CGAffineTransform(rotationAngle: rotation))
			shape.onPan.onNext(PanEvent(dx: Double(translatedLocation.x / scale), dy: Double(translatedLocation.y / scale)))
>>>>>>> a8aff1f2
		}
	}

	func handleRotation(_ recognizer: UIRotationGestureRecognizer) {
		let rotation = Double(recognizer.rotation)
		recognizer.rotation = 0
		if let node = self.touched {
			node.onRotate.onNext(RotateEvent(angle: rotation))
		}
	}

	func handlePinch(_ recognizer: UIPinchGestureRecognizer) {
		let scale = Double(recognizer.scale)
		recognizer.scale = 1
		if let node = self.touched {
			node.onPinch.onNext(PinchEvent(scale: scale))
		}
	}

	deinit {
		nodesMap.remove(node)
	}

}<|MERGE_RESOLUTION|>--- conflicted
+++ resolved
@@ -51,11 +51,7 @@
 		animationProducer.addStoredAnimations(node)
 	}
 
-<<<<<<< HEAD
 	private var touched: Node? = nil
-=======
-	fileprivate var selectedShape: Shape? = nil
->>>>>>> a8aff1f2
 
 	var context: RenderContext!
 	var renderer: NodeRenderer?
@@ -92,71 +88,32 @@
 
 	override open func draw(_ rect: CGRect) {
 		self.context.cgContext = UIGraphicsGetCurrentContext()
-<<<<<<< HEAD
-		renderer?.render(false, opacity: node.opacity)
+		renderer?.render(force: false, opacity: node.opacity)
 	}
 
-	public override func touchesBegan(touches: Set<UITouch>, withEvent event: UIEvent?) {
+	open override func touchesBegan(_ touches: Set<UITouch>, with event: UIEvent?) {
 		self.touched = nil
         for touch in touches {
-            let location = touch.locationInView(self)
-            self.touched = renderer!.findNodeAt(location)
+            let location = touch.location(in: self)
+            self.touched = renderer!.findNodeAt(location: location)
             if let node = self.touched {
                 let inverted = renderer!.node().place.invert()!
-                let loc = CGPointApplyAffineTransform(location, RenderUtils.mapTransform(inverted))
+                let loc = location.applying(RenderUtils.mapTransform(inverted))
                 node.onTap.onNext(TapEvent(location: Point(x: Double(loc.x), y: Double(loc.y))))
             }
 		}
 	}
 
 	func handlePan(recognizer: UIPanGestureRecognizer) {
-		var translation = recognizer.translationInView(self)
-		recognizer.setTranslation(CGPointZero, inView: self)
-		if let node = self.touched {
-=======
-
-		self.context.cgContext!.saveGState()
-		self.context.cgContext!.concatenate(RenderUtils.mapTransform(node.place))
-		renderer?.render(false, opacity: node.opacity)
-		self.context.cgContext!.restoreGState()
-	}
-
-	open override func touchesBegan(_ touches: Set<UITouch>, with event: UIEvent?) {
-		self.selectedShape = nil
-		if let inverted = node.place.invert() {
-			for touch in touches {
-				let location = touch.location(in: self)
-				let translatedLocation = location.applying(RenderUtils.mapTransform(inverted))
-				let offsetLocation = CGPoint(x: translatedLocation.x, y: translatedLocation.y)
-				self.context.cgContext!.saveGState()
-				self.context.cgContext!.concatenate(RenderUtils.mapTransform(node.place))
-				let shapes = renderer?.detectTouches(offsetLocation)
-				self.context.cgContext!.restoreGState()
-				self.selectedShape = shapes?.first
-				if let shape = self.selectedShape {
-					shape.onTap.onNext(TapEvent(location: Point(x: Double(offsetLocation.x), y: Double(offsetLocation.y))))
-				}
-
-			}
-		}
-	}
-
-	func handlePan(_ recognizer: UIPanGestureRecognizer) {
 		let translation = recognizer.translation(in: self)
 		recognizer.setTranslation(CGPoint.zero, in: self)
-		if let shape = self.selectedShape {
->>>>>>> a8aff1f2
+		if let node = self.touched {
 			// get the rotation and scale of the shape and apply to the translation
 			let transform = node.place
 			let rotation = -CGFloat(atan2f(Float(transform.m12), Float(transform.m11)))
 			let scale = CGFloat(sqrt(transform.m11 * transform.m11 + transform.m21 * transform.m21))
-<<<<<<< HEAD
-			var translatedLocation = CGPointApplyAffineTransform(translation, CGAffineTransformMakeRotation(rotation))
+			let translatedLocation = translation.applying(CGAffineTransform(rotationAngle: rotation))
 			node.onPan.onNext(PanEvent(dx: Double(translatedLocation.x / scale), dy: Double(translatedLocation.y / scale)))
-=======
-			let translatedLocation = translation.applying(CGAffineTransform(rotationAngle: rotation))
-			shape.onPan.onNext(PanEvent(dx: Double(translatedLocation.x / scale), dy: Double(translatedLocation.y / scale)))
->>>>>>> a8aff1f2
 		}
 	}
 
