--- conflicted
+++ resolved
@@ -27,18 +27,17 @@
 
 	override func doRender(_ force: Bool, opacity: Double) {
 		if let uiimage = UIImage(named: image.src) {
-<<<<<<< HEAD
-			var rect = getRect(uiimage)
-			CGContextScaleCTM(ctx.cgContext!, 1.0, -1.0)
-			CGContextTranslateCTM(ctx.cgContext!, 0.0, -1.0 * rect.height)
-			CGContextSetAlpha(ctx.cgContext!, CGFloat(opacity))
-			CGContextDrawImage(ctx.cgContext!, rect, uiimage.CGImage!)
+			let rect = getRect(uiimage)
+			ctx.cgContext!.scaleBy(x: 1.0, y: -1.0)
+			ctx.cgContext!.translateBy(x: 0.0, y: -1.0 * rect.height)
+			ctx.cgContext!.setAlpha(CGFloat(opacity))
+			ctx.cgContext!.draw(uiimage.cgImage!, in: rect)
 		}
 	}
 
     override func doFindNodeAt(location: CGPoint) -> Node? {
         if let uiimage = UIImage(named: image.src) {
-            var rect = getRect(uiimage)
+            let rect = getRect(uiimage)
             if (rect.contains(location)) {
                 return node()
             }
@@ -46,12 +45,12 @@
         return nil
     }
 
-    private func getRect(uiimage: UIImage) -> CGRect {
+    fileprivate func getRect(_ uiimage: UIImage) -> CGRect {
         let imageSize = uiimage.size
         var w = CGFloat(image.w)
         var h = CGFloat(image.h)
         if ((w == 0 || w == imageSize.width) && (h == 0 || h == imageSize.height)) {
-            return CGRectMake(0, 0, imageSize.width, imageSize.height)
+            return CGRect(x: 0, y: 0, width: imageSize.width, height: imageSize.height)
         } else {
             if (w == 0) {
                 w = imageSize.width * h / imageSize.height
@@ -63,48 +62,12 @@
                 return calculateMeetAspectRatio(image, size: imageSize)
             case AspectRatio.slice:
                 return calculateSliceAspectRatio(image, size: imageSize)
-                CGContextClipToRect(ctx.cgContext!, CGRectMake(0, 0, w, h))
+                ctx.cgContext!.clip(to: CGRect(x: 0, y: 0, width: w, height: h))
             default:
-                return CGRectMake(0, 0, w, h)
+                return CGRect(x: 0, y: 0, width: w, height: h)
             }
         }
     }
-=======
-			let imageSize = uiimage.size
-			var w = CGFloat(image.w)
-			var h = CGFloat(image.h)
-			var rect: CGRect
-			if ((w == 0 || w == imageSize.width) && (h == 0 || h == imageSize.height)) {
-				rect = CGRect(x: 0, y: 0, width: imageSize.width, height: imageSize.height)
-			} else {
-				if (w == 0) {
-					w = imageSize.width * h / imageSize.height
-				} else if (h == 0) {
-					h = imageSize.height * w / imageSize.width
-				}
-				switch (image.aspectRatio) {
-				case AspectRatio.meet:
-					rect = calculateMeetAspectRatio(image, size: imageSize)
-				case AspectRatio.slice:
-					rect = calculateSliceAspectRatio(image, size: imageSize)
-					ctx.cgContext!.clip(to: CGRect(x: 0, y: 0, width: w, height: h))
-				default:
-					rect = CGRect(x: 0, y: 0, width: w, height: h)
-				}
-			}
-
-			ctx.cgContext!.scaleBy(x: 1.0, y: -1.0)
-			ctx.cgContext!.translateBy(x: 0.0, y: -1.0 * rect.height)
-
-			ctx.cgContext!.setAlpha(CGFloat(opacity))
-			ctx.cgContext!.draw(uiimage.cgImage!, in: rect)
-		}
-	}
-
-	override func detectTouches(_ location: CGPoint) -> [Shape] {
-		return []
-	}
->>>>>>> a8aff1f2
 
 	fileprivate func calculateMeetAspectRatio(_ image: Image, size: CGSize) -> CGRect {
 		let w = CGFloat(image.w)
