import Foundation
import UIKit
import RxSwift

class GroupRenderer: NodeRenderer {

	let group: Group

	fileprivate var renderers: [NodeRenderer] = []

	init(group: Group, ctx: RenderContext, animationCache: AnimationCache) {
		self.group = group
		super.init(node: group, ctx: ctx, animationCache: animationCache)
		updateRenderers()
	}

	override func doAddObservers() {
		super.doAddObservers()
		observe(group.contents.rx_elements())
		addDisposable(group.contents.rx_elements().subscribeNext { event in self.updateRenderers() })
	}

	override func node() -> Node {
		return group
	}

	override func doRender(_ force: Bool, opacity: Double) {
		renderers.forEach { renderer in
<<<<<<< HEAD
			renderer.render(force, opacity: opacity)
		}
	}

    override func doFindNodeAt(location: CGPoint) -> Node? {
        for renderer in renderers.reverse() {
            if let node = renderer.findNodeAt(location) {
                return node
            }
        }
        return nil
    }
=======
			ctx.cgContext!.saveGState()
			ctx.cgContext!.concatenate(RenderUtils.mapTransform(renderer.node().place))
			setClip(renderer.node())
			renderer.render(force, opacity: renderer.node().opacity * opacity)
			ctx.cgContext!.restoreGState()
		}
	}

	override func detectTouches(_ location: CGPoint) -> [Shape] {
		var touchedShapes = [Shape]()
		renderers.forEach { renderer in
			if let inverted = renderer.node().place.invert() {
				ctx.cgContext!.saveGState()
				ctx.cgContext!.concatenate(RenderUtils.mapTransform(renderer.node().place))
				let translatedLocation = location.applying(RenderUtils.mapTransform(inverted))
				setClip(renderer.node())
				let offsetLocation = CGPoint(x: translatedLocation.x, y: translatedLocation.y)
				touchedShapes.append(contentsOf: renderer.detectTouches(offsetLocation))
				ctx.cgContext!.restoreGState()
			}
		}

		return touchedShapes
	}
>>>>>>> a8aff1f2

	override func dispose() {
		super.dispose()
		renderers.forEach { renderer in renderer.dispose() }
		renderers = []
	}

<<<<<<< HEAD
	private func updateRenderers() {
=======
	// TODO: extract to NodeRenderer
	// TODO: path support
	func setClip(_ node: Node) {
		if let rect = node.clip as? Rect {
			ctx.cgContext!.clip(to: CGRect(x: rect.x, y: rect.y, width: rect.w, height: rect.h))
		}
	}

	fileprivate func updateRenderers() {
>>>>>>> a8aff1f2
		var nodeToRenderer: [Node: NodeRenderer] = [:]
		for renderer in renderers {
			nodeToRenderer[renderer.node()] = renderer
		}
		self.renderers = []
		for node in group.contents {
			if let renderer = nodeToRenderer.removeValue(forKey: node) {
				self.renderers.append(renderer)
			} else {
				self.renderers.append(RenderUtils.createNodeRenderer(node, context: ctx, animationCache: animationCache))
			}
		}
		for renderer in nodeToRenderer.values {
			renderer.dispose()
		}
	}
}<|MERGE_RESOLUTION|>--- conflicted
+++ resolved
@@ -26,45 +26,18 @@
 
 	override func doRender(_ force: Bool, opacity: Double) {
 		renderers.forEach { renderer in
-<<<<<<< HEAD
-			renderer.render(force, opacity: opacity)
+			renderer.render(force: force, opacity: opacity)
 		}
 	}
 
     override func doFindNodeAt(location: CGPoint) -> Node? {
-        for renderer in renderers.reverse() {
-            if let node = renderer.findNodeAt(location) {
+        for renderer in renderers.reversed() {
+            if let node = renderer.findNodeAt(location: location) {
                 return node
             }
         }
         return nil
     }
-=======
-			ctx.cgContext!.saveGState()
-			ctx.cgContext!.concatenate(RenderUtils.mapTransform(renderer.node().place))
-			setClip(renderer.node())
-			renderer.render(force, opacity: renderer.node().opacity * opacity)
-			ctx.cgContext!.restoreGState()
-		}
-	}
-
-	override func detectTouches(_ location: CGPoint) -> [Shape] {
-		var touchedShapes = [Shape]()
-		renderers.forEach { renderer in
-			if let inverted = renderer.node().place.invert() {
-				ctx.cgContext!.saveGState()
-				ctx.cgContext!.concatenate(RenderUtils.mapTransform(renderer.node().place))
-				let translatedLocation = location.applying(RenderUtils.mapTransform(inverted))
-				setClip(renderer.node())
-				let offsetLocation = CGPoint(x: translatedLocation.x, y: translatedLocation.y)
-				touchedShapes.append(contentsOf: renderer.detectTouches(offsetLocation))
-				ctx.cgContext!.restoreGState()
-			}
-		}
-
-		return touchedShapes
-	}
->>>>>>> a8aff1f2
 
 	override func dispose() {
 		super.dispose()
@@ -72,19 +45,7 @@
 		renderers = []
 	}
 
-<<<<<<< HEAD
 	private func updateRenderers() {
-=======
-	// TODO: extract to NodeRenderer
-	// TODO: path support
-	func setClip(_ node: Node) {
-		if let rect = node.clip as? Rect {
-			ctx.cgContext!.clip(to: CGRect(x: rect.x, y: rect.y, width: rect.w, height: rect.h))
-		}
-	}
-
-	fileprivate func updateRenderers() {
->>>>>>> a8aff1f2
 		var nodeToRenderer: [Node: NodeRenderer] = [:]
 		for renderer in renderers {
 			nodeToRenderer[renderer.node()] = renderer
